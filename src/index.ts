import express, { Request, Response, NextFunction } from "express";
import puppeteer, { Browser } from "puppeteer";
import { z } from "zod";

<<<<<<< HEAD
// Input validation: require title + cards[].title + cards[].description.
// Extra fields are allowed and ignored.
=======
// Input validation: require title + cards[].title + cards[].description
>>>>>>> 654cac2e
const IncomingCard = z.object({
  title: z.string().min(1),
  description: z.string().min(1),
}).passthrough();

const IncomingPayload = z.object({
  title: z.string().min(1),
  cards: z.array(IncomingCard).min(1),
}).passthrough();

type Row = { sno: string; en: string; hi: string };
type Section = { name: string; rows: Row[] };
type Normalized = { title: string; sections: Section[] };

function escapeHtml(s: string): string {
  return s.replace(/[&<>"]/g, c => ({ "&":"&amp;", "<":"&lt;", ">":"&gt;", "\"":"&quot;" }[c]!));
}

// Extract S.No., English, Hindi from each table row (expects 3 <td>)
function extractRowsFromTableHTML(html: string): Row[] {
  const out: Row[] = [];
  const tbodyMatch = html.match(/<tbody[^>]*>([\s\S]*?)<\/tbody>/i);
  const scope = tbodyMatch ? tbodyMatch[1] : html;

  const trRe = /<tr[^>]*>([\s\S]*?)<\/tr>/gi;
  let tr: RegExpExecArray | null;
  while ((tr = trRe.exec(scope)) !== null) {
    const cells: string[] = [];
    const tdRe = /<td[^>]*>([\s\S]*?)<\/td>/gi;
    let td: RegExpExecArray | null;
    while ((td = tdRe.exec(tr[1])) !== null) {
      const text = td[1]
        .replace(/<br\s*\/?>/gi, "\n")
        .replace(/<[^>]+>/g, "")
        .replace(/\s+/g, " ")
        .trim();
      cells.push(text);
    }
    if (cells.length >= 3) {
      const [snoRaw, enRaw, hiRaw] = cells;
      if (snoRaw && enRaw && hiRaw) {
        out.push({
          sno: snoRaw.trim(),
          en: enRaw.trim(),
          hi: hiRaw.trim(),
        });
      }
    }
  }
  return out;
}

function buildHtmlDoc(data: Normalized): string {
  const { title, sections } = data;

  // helper to split rows into two columns
  const splitRows = (rows: Row[]) => {
    const mid = Math.ceil(rows.length / 2);
    return [rows.slice(0, mid), rows.slice(mid)];
  };

  return `<!doctype html>
<html lang="en">
<head>
<meta charset="utf-8">
<title>${escapeHtml(title)}</title>
<link href="https://fonts.googleapis.com/css2?family=Noto+Sans:wght@400;600&family=Noto+Sans+Devanagari:wght@400;600&display=swap" rel="stylesheet">
<style>
<<<<<<< HEAD
  /* Tight printable page with thin margins to utilize space */
  @page { size: A4; margin: 8mm; }

  /* Keep text font sizes; optimize spacing and layout */
  body { font-family: "Noto Sans", system-ui, -apple-system, Segoe UI, Roboto, Arial, sans-serif; color:#111; }
  h1 { font-size: 18px; margin: 0 0 6px; }
  h2 { font-size: 14px; margin: 8px 0 6px; }

  /* Two-column layout for each section to double visible items */
  .section { break-inside: avoid; margin: 0 0 6px; }
  .twocol {
    column-count: 2;
    column-gap: 10mm;
  }
  .pane { break-inside: avoid; margin: 0 0 6px; }

  /* Tables remain bilingual with 3 columns: S.No. | English | Hindi */
  table { width: 100%; border-collapse: collapse; table-layout: fixed; margin: 0 0 6px; }
  th, td { border: 0.5px solid #ddd; padding: 4px 6px; vertical-align: top; }
  th { background: #f3f3f3; font-weight: 600; font-size: 11px; }
  td { font-size: 12.5px; line-height: 1.35; }
  .hin { font-family: "Noto Sans Devanagari","Noto Sans",Mangal,"Hind",Arial,sans-serif; font-size: 13.5px; line-height: 1.35; }

  /* Column widths tuned for narrower panes without changing text sizes */
  col.sno { width: 9%; }
  col.eng { width: 45%; }
  col.hin { width: 46%; }

  /* Allow rows to break across pages; avoid large gaps at page bottom */
=======
  /* Tighter printable page with thin margins */
  @page { size: A4; margin: 8mm; }

  /* Keep font sizes; optimize spacing */
  body { font-family: "Noto Sans", system-ui, -apple-system, Segoe UI, Roboto, Arial, sans-serif; color:#111; }
  h1 { font-size: 18px; margin: 0 0 6px; }
  h2 { font-size: 14px; margin: 8px 0 4px; }

  /* Denser table: smaller padding and borders */
  table { width: 100%; border-collapse: collapse; table-layout: fixed; }
  th, td { border: 0.5px solid #ddd; padding: 4px 6px; vertical-align: top; }
  th { background: #f3f3f3; font-weight: 600; font-size: 11px; }
  td { font-size: 12.5px; line-height: 1.35; }

  /* Devanagari font unchanged, slightly denser leading */
  .hin { font-family: "Noto Sans Devanagari","Noto Sans",Mangal,"Hind",Arial,sans-serif; font-size: 13.5px; line-height: 1.35; }

  /* Column widths tuned to reduce wrapping */
  col.sno { width: 7%; }
  col.eng { width: 46%; }
  col.hin { width: 47%; }

  /* Remove gaps between sections; no forced breaks */
  .section { break-inside: auto; margin: 0; }

  /* Allow rows to break across pages to avoid big gaps */
>>>>>>> 654cac2e
  tr, thead, tbody { break-inside: auto; page-break-inside: auto; }
  table { page-break-inside: auto; }
</style>
</head>
<body>
<h1>${escapeHtml(title)}</h1>
<<<<<<< HEAD
${sections.map(s => {
  const [leftRows, rightRows] = splitRows(s.rows);
  const tableHtml = (rows: Row[]) => `
=======
${sections.map(s => `
  <div class="section">
    <h2>${escapeHtml(s.name)}</h2>
>>>>>>> 654cac2e
    <table>
      <colgroup><col class="sno"><col class="eng"><col class="hin"></colgroup>
      <thead><tr><th>S.No.</th><th>English</th><th>Hindi</th></tr></thead>
      <tbody>
<<<<<<< HEAD
        ${rows.map(r => `
=======
        ${s.rows.map(r => `
>>>>>>> 654cac2e
          <tr>
            <td>${escapeHtml(r.sno)}</td>
            <td>${escapeHtml(r.en)}</td>
            <td class="hin">${escapeHtml(r.hi)}</td>
          </tr>
        `).join("")}
      </tbody>
    </table>
<<<<<<< HEAD
  `;
  return `
  <div class="section">
    <h2>${escapeHtml(s.name)}</h2>
    <div class="twocol">
      <div class="pane">
        ${tableHtml(leftRows)}
      </div>
      <div class="pane">
        ${tableHtml(rightRows)}
      </div>
    </div>
  </div>`;
}).join("")}
=======
  </div>
`).join("")}
>>>>>>> 654cac2e
</body></html>`;
}

const app = express();
app.use(express.json({ limit: "1mb" }));

let browser: Browser | null = null;
async function getBrowser() {
  if (!browser) {
    browser = await puppeteer.launch({
      args: ["--no-sandbox", "--disable-setuid-sandbox"],
    });
  }
  return browser;
}

// Single endpoint: validate -> parse -> generate -> stream PDF
app.post("/pdf", async (req: Request, res: Response) => {
  const parsed = IncomingPayload.safeParse(req.body);
  if (!parsed.success) {
    return res.status(400).json({ error: "Invalid payload", issues: parsed.error.issues });
  }
  const { title, cards } = parsed.data;

  const sections: Section[] = cards.map(c => ({
    name: c.title,
    rows: extractRowsFromTableHTML(c.description),
  })).filter(s => s.rows.length > 0);

  if (!sections.length) {
    return res.status(400).json({ error: "No rows extracted from provided HTML." });
  }

  const html = buildHtmlDoc({ title, sections });

  try {
    const browser = await getBrowser();
    const page = await browser.newPage();
    await page.setContent(html, { waitUntil: "networkidle0" });
    const pdf = await page.pdf({
      format: "A4",
      printBackground: true
<<<<<<< HEAD
      // CSS @page controls margins
=======
      // @page CSS controls margins; no margin config here
>>>>>>> 654cac2e
    });
    await page.close();

    res.setHeader("Content-Type", "application/pdf");
    res.setHeader("Content-Disposition", 'attachment; filename="lesson-22.pdf"');
    return res.send(pdf);
  } catch (err) {
    console.error(err);
    if (browser) {
      try { await browser.close(); } catch {}
    }
    browser = null;
    return res.status(500).json({ error: "PDF generation failed" });
  }
});

// Health + error handler
app.get("/health", (_req, res) => res.json({ ok: true }));
app.use((err: Error, _req: Request, res: Response, _next: NextFunction) => {
  console.error(err);
  res.status(500).json({ error: "Internal Server Error" });
});

const PORT = process.env.PORT || 3000;
app.listen(PORT, () => {
  console.log(`PDF service listening on http://localhost:${PORT}`);
});<|MERGE_RESOLUTION|>--- conflicted
+++ resolved
@@ -2,16 +2,14 @@
 import puppeteer, { Browser } from "puppeteer";
 import { z } from "zod";
 
-<<<<<<< HEAD
-// Input validation: require title + cards[].title + cards[].description.
-// Extra fields are allowed and ignored.
-=======
-// Input validation: require title + cards[].title + cards[].description
->>>>>>> 654cac2e
-const IncomingCard = z.object({
-  title: z.string().min(1),
-  description: z.string().min(1),
-}).passthrough();
+// Validate input: only title + cards[].title + cards[].description are required.
+// Extra fields in the body are allowed and ignored.
+const IncomingCard = z
+  .object({
+    title: z.string().min(1),
+    description: z.string().min(1),
+  })
+  .passthrough();
 
 const IncomingPayload = z.object({
   title: z.string().min(1),
@@ -76,88 +74,35 @@
 <title>${escapeHtml(title)}</title>
 <link href="https://fonts.googleapis.com/css2?family=Noto+Sans:wght@400;600&family=Noto+Sans+Devanagari:wght@400;600&display=swap" rel="stylesheet">
 <style>
-<<<<<<< HEAD
-  /* Tight printable page with thin margins to utilize space */
-  @page { size: A4; margin: 8mm; }
-
-  /* Keep text font sizes; optimize spacing and layout */
+  @page { size: A4; margin: 14mm; }
   body { font-family: "Noto Sans", system-ui, -apple-system, Segoe UI, Roboto, Arial, sans-serif; color:#111; }
-  h1 { font-size: 18px; margin: 0 0 6px; }
-  h2 { font-size: 14px; margin: 8px 0 6px; }
-
-  /* Two-column layout for each section to double visible items */
-  .section { break-inside: avoid; margin: 0 0 6px; }
-  .twocol {
-    column-count: 2;
-    column-gap: 10mm;
-  }
-  .pane { break-inside: avoid; margin: 0 0 6px; }
-
-  /* Tables remain bilingual with 3 columns: S.No. | English | Hindi */
-  table { width: 100%; border-collapse: collapse; table-layout: fixed; margin: 0 0 6px; }
-  th, td { border: 0.5px solid #ddd; padding: 4px 6px; vertical-align: top; }
-  th { background: #f3f3f3; font-weight: 600; font-size: 11px; }
-  td { font-size: 12.5px; line-height: 1.35; }
-  .hin { font-family: "Noto Sans Devanagari","Noto Sans",Mangal,"Hind",Arial,sans-serif; font-size: 13.5px; line-height: 1.35; }
-
-  /* Column widths tuned for narrower panes without changing text sizes */
-  col.sno { width: 9%; }
-  col.eng { width: 45%; }
+  h1 { font-size: 18px; margin: 0 0 8px; }
+  h2 { font-size: 16px; margin: 14px 0 6px; }
+  table { width:100%; border-collapse: collapse; }
+  th, td { border:1px solid #ddd; padding:8px; vertical-align: top; }
+  th { background:#f5f5f5; font-weight:600; font-size:12px; }
+  td { font-size:13px; }
+  .hin { font-family: "Noto Sans Devanagari","Noto Sans",Mangal,"Hind",Arial,sans-serif; font-size:15px; }
+  col.sno { width: 8%; }
+  col.eng { width: 46%; }
   col.hin { width: 46%; }
-
-  /* Allow rows to break across pages; avoid large gaps at page bottom */
-=======
-  /* Tighter printable page with thin margins */
-  @page { size: A4; margin: 8mm; }
-
-  /* Keep font sizes; optimize spacing */
-  body { font-family: "Noto Sans", system-ui, -apple-system, Segoe UI, Roboto, Arial, sans-serif; color:#111; }
-  h1 { font-size: 18px; margin: 0 0 6px; }
-  h2 { font-size: 14px; margin: 8px 0 4px; }
-
-  /* Denser table: smaller padding and borders */
-  table { width: 100%; border-collapse: collapse; table-layout: fixed; }
-  th, td { border: 0.5px solid #ddd; padding: 4px 6px; vertical-align: top; }
-  th { background: #f3f3f3; font-weight: 600; font-size: 11px; }
-  td { font-size: 12.5px; line-height: 1.35; }
-
-  /* Devanagari font unchanged, slightly denser leading */
-  .hin { font-family: "Noto Sans Devanagari","Noto Sans",Mangal,"Hind",Arial,sans-serif; font-size: 13.5px; line-height: 1.35; }
-
-  /* Column widths tuned to reduce wrapping */
-  col.sno { width: 7%; }
-  col.eng { width: 46%; }
-  col.hin { width: 47%; }
-
-  /* Remove gaps between sections; no forced breaks */
-  .section { break-inside: auto; margin: 0; }
-
-  /* Allow rows to break across pages to avoid big gaps */
->>>>>>> 654cac2e
-  tr, thead, tbody { break-inside: auto; page-break-inside: auto; }
-  table { page-break-inside: auto; }
+  .section { break-inside: avoid; margin-bottom: 12px; }
 </style>
 </head>
 <body>
 <h1>${escapeHtml(title)}</h1>
-<<<<<<< HEAD
-${sections.map(s => {
-  const [leftRows, rightRows] = splitRows(s.rows);
-  const tableHtml = (rows: Row[]) => `
-=======
-${sections.map(s => `
+${sections
+  .map(
+    (s) => `
   <div class="section">
     <h2>${escapeHtml(s.name)}</h2>
->>>>>>> 654cac2e
     <table>
       <colgroup><col class="sno"><col class="eng"><col class="hin"></colgroup>
       <thead><tr><th>S.No.</th><th>English</th><th>Hindi</th></tr></thead>
       <tbody>
-<<<<<<< HEAD
-        ${rows.map(r => `
-=======
-        ${s.rows.map(r => `
->>>>>>> 654cac2e
+        ${s.rows
+          .map(
+            (r) => `
           <tr>
             <td>${escapeHtml(r.sno)}</td>
             <td>${escapeHtml(r.en)}</td>
@@ -166,25 +111,10 @@
         `).join("")}
       </tbody>
     </table>
-<<<<<<< HEAD
-  `;
-  return `
-  <div class="section">
-    <h2>${escapeHtml(s.name)}</h2>
-    <div class="twocol">
-      <div class="pane">
-        ${tableHtml(leftRows)}
-      </div>
-      <div class="pane">
-        ${tableHtml(rightRows)}
-      </div>
-    </div>
-  </div>`;
-}).join("")}
-=======
   </div>
-`).join("")}
->>>>>>> 654cac2e
+`
+  )
+  .join("")}
 </body></html>`;
 }
 
@@ -226,12 +156,8 @@
     await page.setContent(html, { waitUntil: "networkidle0" });
     const pdf = await page.pdf({
       format: "A4",
-      printBackground: true
-<<<<<<< HEAD
-      // CSS @page controls margins
-=======
-      // @page CSS controls margins; no margin config here
->>>>>>> 654cac2e
+      printBackground: true,
+      margin: { top: "14mm", right: "14mm", bottom: "14mm", left: "14mm" },
     });
     await page.close();
 
